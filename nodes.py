import os
import torch
import yaml
import folder_paths
import comfy.model_management as mm
import comfy.utils
import numpy as np
import cv2

script_directory = os.path.dirname(os.path.abspath(__file__))

from .liveportrait.config.argument_config import ArgumentConfig
from .liveportrait.live_portrait_pipeline import LivePortraitPipeline
from .liveportrait.utils.cropper import Cropper
from .liveportrait.modules.spade_generator import SPADEDecoder
from .liveportrait.modules.warping_network import WarpingNetwork
from .liveportrait.modules.motion_extractor import MotionExtractor
from .liveportrait.modules.appearance_feature_extractor import (
    AppearanceFeatureExtractor,
)
from .liveportrait.modules.stitching_retargeting_network import (
    StitchingRetargetingNetwork,
)


class InferenceConfig:
    def __init__(
        self,
        mask_crop=None,
        flag_use_half_precision=True,
        flag_lip_zero=True,
        lip_zero_threshold=0.03,
        flag_eye_retargeting=False,
        flag_lip_retargeting=False,
        flag_stitching=True,
        flag_relative=True,
        anchor_frame=0,
        input_shape=(256, 256),
        flag_write_result=True,
        flag_pasteback=True,
        ref_max_shape=1280,
        ref_shape_n=2,
        device_id=0,
        flag_do_crop=True,
        flag_do_rot=True,
    ):
        self.flag_use_half_precision = flag_use_half_precision
        self.flag_lip_zero = flag_lip_zero
        self.lip_zero_threshold = lip_zero_threshold
        self.flag_eye_retargeting = flag_eye_retargeting
        self.flag_lip_retargeting = flag_lip_retargeting
        self.flag_stitching = flag_stitching
        self.flag_relative = flag_relative
        self.anchor_frame = anchor_frame
        self.input_shape = input_shape
        self.flag_write_result = flag_write_result
        self.flag_pasteback = flag_pasteback
        self.ref_max_shape = ref_max_shape
        self.ref_shape_n = ref_shape_n
        self.device_id = device_id
        self.flag_do_crop = flag_do_crop
        self.flag_do_rot = flag_do_rot
        self.mask_crop = mask_crop


class CropConfig:
    def __init__(self, dsize=512, scale=2.3, vx_ratio=0, vy_ratio=-0.125):
        self.dsize = dsize
        self.scale = scale
        self.vx_ratio = vx_ratio
        self.vy_ratio = vy_ratio


class ArgumentConfig:
    def __init__(
        self,
        device_id=0,
        flag_lip_zero=True,
        flag_eye_retargeting=False,
        flag_lip_retargeting=False,
        flag_stitching=True,
        flag_relative=True,
        flag_pasteback=True,
        flag_do_crop=True,
        flag_do_rot=True,
        dsize=512,
        scale=2.3,
        vx_ratio=0,
        vy_ratio=-0.125,
    ):
        self.device_id = device_id
        self.flag_lip_zero = flag_lip_zero
        self.flag_eye_retargeting = flag_eye_retargeting
        self.flag_lip_retargeting = flag_lip_retargeting
        self.flag_stitching = flag_stitching
        self.flag_relative = flag_relative
        self.flag_pasteback = flag_pasteback
        self.flag_do_crop = flag_do_crop
        self.flag_do_rot = flag_do_rot
        self.dsize = dsize
        self.scale = scale
        self.vx_ratio = vx_ratio
        self.vy_ratio = vy_ratio


class DownloadAndLoadLivePortraitModels:
    @classmethod
    def INPUT_TYPES(s):
        return {
            "required": {},
            "optional": {
                "precision": (
                    [
                        "fp16",
                        "fp32",
                    ],
                    {"default": "fp16"},
                ),
            },
        }

    RETURN_TYPES = ("LIVEPORTRAITPIPE",)
    RETURN_NAMES = ("live_portrait_pipe",)
    FUNCTION = "loadmodel"
    CATEGORY = "LivePortrait"

    def loadmodel(self, precision="fp16"):
        device = mm.get_torch_device()
        mm.soft_empty_cache()

        pbar = comfy.utils.ProgressBar(3)

        download_path = os.path.join(folder_paths.models_dir, "liveportrait")
        model_path = os.path.join(download_path)

        if not os.path.exists(model_path):
            print(f"Downloading model to: {model_path}")
            from huggingface_hub import snapshot_download

            snapshot_download(
                repo_id="Kijai/LivePortrait_safetensors",
                local_dir=download_path,
                local_dir_use_symlinks=False,
            )

        model_config_path = os.path.join(
            script_directory, "liveportrait", "config", "models.yaml"
        )
        with open(model_config_path, "r") as file:
            model_config = yaml.safe_load(file)

        feature_extractor_path = os.path.join(
            model_path, "appearance_feature_extractor.safetensors"
        )
        motion_extractor_path = os.path.join(model_path, "motion_extractor.safetensors")
        warping_module_path = os.path.join(model_path, "warping_module.safetensors")
        spade_generator_path = os.path.join(model_path, "spade_generator.safetensors")
        stitching_retargeting_path = os.path.join(
            model_path, "stitching_retargeting_module.safetensors"
        )

        # init F
        model_params = model_config["model_params"][
            "appearance_feature_extractor_params"
        ]
        self.appearance_feature_extractor = AppearanceFeatureExtractor(
            **model_params
        ).to(device)
        self.appearance_feature_extractor.load_state_dict(
            comfy.utils.load_torch_file(feature_extractor_path)
        )
        self.appearance_feature_extractor.eval()
        print("Load appearance_feature_extractor done.")
        pbar.update(1)
        # init M
        model_params = model_config["model_params"]["motion_extractor_params"]
        self.motion_extractor = MotionExtractor(**model_params).to(device)
        self.motion_extractor.load_state_dict(
            comfy.utils.load_torch_file(motion_extractor_path)
        )
        self.motion_extractor.eval()
        print("Load motion_extractor done.")
        pbar.update(1)
        # init W
        model_params = model_config["model_params"]["warping_module_params"]
        self.warping_module = WarpingNetwork(**model_params).to(device)
        self.warping_module.load_state_dict(
            comfy.utils.load_torch_file(warping_module_path)
        )
        self.warping_module.eval()
        print("Load warping_module done.")
        pbar.update(1)
        # init G
        model_params = model_config["model_params"]["spade_generator_params"]
        self.spade_generator = SPADEDecoder(**model_params).to(device)
        self.spade_generator.load_state_dict(
            comfy.utils.load_torch_file(spade_generator_path)
        )
        self.spade_generator.eval()
        print("Load spade_generator done.")
        pbar.update(1)

        def filter_checkpoint_for_model(checkpoint, prefix):
            """Filter and adjust the checkpoint dictionary for a specific model based on the prefix."""
            # Create a new dictionary where keys are adjusted by removing the prefix and the model name
            filtered_checkpoint = {
                key.replace(prefix + "_module.", ""): value
                for key, value in checkpoint.items()
                if key.startswith(prefix)
            }
            return filtered_checkpoint

        config = model_config["model_params"]["stitching_retargeting_module_params"]
        checkpoint = comfy.utils.load_torch_file(stitching_retargeting_path)

        stitcher_prefix = "retarget_shoulder"
        stitcher_checkpoint = filter_checkpoint_for_model(checkpoint, stitcher_prefix)
        stitcher = StitchingRetargetingNetwork(**config.get("stitching"))
        stitcher.load_state_dict(stitcher_checkpoint)
        stitcher = stitcher.to(device)
        stitcher.eval()

        lip_prefix = "retarget_mouth"
        lip_checkpoint = filter_checkpoint_for_model(checkpoint, lip_prefix)
        retargetor_lip = StitchingRetargetingNetwork(**config.get("lip"))
        retargetor_lip.load_state_dict(lip_checkpoint)
        retargetor_lip = retargetor_lip.to(device)
        retargetor_lip.eval()

        eye_prefix = "retarget_eye"
        eye_checkpoint = filter_checkpoint_for_model(checkpoint, eye_prefix)
        retargetor_eye = StitchingRetargetingNetwork(**config.get("eye"))
        retargetor_eye.load_state_dict(eye_checkpoint)
        retargetor_eye = retargetor_eye.to(device)
        retargetor_eye.eval()
        print("Load stitching_retargeting_module done.")

        self.stich_retargeting_module = {
            "stitching": stitcher,
            "lip": retargetor_lip,
            "eye": retargetor_eye,
        }

        pipeline = LivePortraitPipeline(
            self.appearance_feature_extractor,
            self.motion_extractor,
            self.warping_module,
            self.spade_generator,
            self.stich_retargeting_module,
            InferenceConfig(
                device_id=device,
                flag_use_half_precision=True if precision == "fp16" else False,
            ),
        )

        return (pipeline,)


# OUR CURRENT NODE
class LivePortraitProcess:
    @classmethod
    def INPUT_TYPES(s):
<<<<<<< HEAD
        return {"required": {

            "pipeline": ("LIVEPORTRAITPIPE",),
            "crop_info": ("CROPINFO", {"default": {}}),
            "source_image": ("IMAGE",),
            "driving_images": ("IMAGE",),
            "lip_zero": ("BOOLEAN", {"default": True}),
            "eye_retargeting": ("BOOLEAN", {"default": False}),
            "eyes_retargeting_multiplier": ("FLOAT", {"default": 1.0, "min": 0.01, "max": 10.0, "step": 0.001}),
            "lip_retargeting": ("BOOLEAN", {"default": False}),
            "lip_retargeting_multiplier": ("FLOAT", {"default": 1.0, "min": 0.01, "max": 10.0, "step": 0.001}),
            "stitching": ("BOOLEAN", {"default": True}),
            "relative": ("BOOLEAN", {"default": True}),
            },
=======
        return {
            "required": {
                "pipeline": ("LIVEPORTRAITPIPE",),
                "source_image": ("IMAGE",),
                "driving_images": ("IMAGE",),
                "dsize": ("INT", {"default": 512, "min": 64, "max": 2048}),
                "scale": (
                    "FLOAT",
                    {"default": 2.3, "min": 1.0, "max": 4.0, "step": 0.01},
                ),
                "vx_ratio": (
                    "FLOAT",
                    {"default": 0.0, "min": -1.0, "max": 1.0, "step": 0.01},
                ),
                "vy_ratio": (
                    "FLOAT",
                    {"default": -0.125, "min": -1.0, "max": 1.0, "step": 0.01},
                ),
                "lip_zero": ("BOOLEAN", {"default": True}),
                "eye_retargeting": ("BOOLEAN", {"default": False}),
                "eyes_retargeting_multiplier": (
                    "FLOAT",
                    {"default": 1.0, "min": 0.01, "max": 10.0, "step": 0.001},
                ),
                "lip_retargeting": ("BOOLEAN", {"default": False}),
                "lip_retargeting_multiplier": (
                    "FLOAT",
                    {"default": 1.0, "min": 0.01, "max": 10.0, "step": 0.001},
                ),
                "stitching": ("BOOLEAN", {"default": True}),
                "relative": ("BOOLEAN", {"default": True}),
            },
            "optional": {
                "mismatch_method": (
                    ["repeat", "cycle", "mirror", "nearest"],
                    {"default": "repeat"},
                ),
                "onnx_device": (
                    [
                        "CPU",
                        "CUDA",
                    ],
                    {"default": "CPU"},
                ),
            },
>>>>>>> eb5fddf4
        }

    RETURN_TYPES = (
        "IMAGE",
        "IMAGE",
    )
    RETURN_NAMES = (
        "cropped_images",
        "full_images",
    )
    FUNCTION = "process"
    CATEGORY = "LivePortrait"

<<<<<<< HEAD
    def process(self, source_image, driving_images, pipeline, 
                lip_zero, eye_retargeting, lip_retargeting, stitching, relative, eyes_retargeting_multiplier, lip_retargeting_multiplier, crop_info = {}):
        source_image_np = (source_image * 255).byte().numpy()
        driving_images_np = (driving_images * 255).byte().numpy()
        
=======
    def process(
        self,
        source_image: torch.Tensor,
        driving_images: torch.Tensor,
        dsize: int,
        scale: float,
        vx_ratio: float,
        vy_ratio: float,
        pipeline: LivePortraitPipeline,
        lip_zero: bool,
        eye_retargeting: bool,
        lip_retargeting: bool,
        stitching: bool,
        relative: bool,
        eyes_retargeting_multiplier: float,
        lip_retargeting_multiplier: float,
        mismatch_method: str = "repeat",
        onnx_device="CUDA",
    ):
        source_np = (source_image * 255).byte().numpy()
        driving_images_np = (driving_images * 255).byte().numpy()

        crop_cfg = CropConfig(
            dsize=dsize,
            scale=scale,
            vx_ratio=vx_ratio,
            vy_ratio=vy_ratio,
        )

        cropper = Cropper(crop_cfg=crop_cfg, provider=onnx_device)
        pipeline.cropper = cropper
>>>>>>> eb5fddf4
        pipeline.live_portrait_wrapper.cfg.flag_eye_retargeting = eye_retargeting
        pipeline.live_portrait_wrapper.cfg.eyes_retargeting_multiplier = (
            eyes_retargeting_multiplier
        )
        pipeline.live_portrait_wrapper.cfg.flag_lip_retargeting = lip_retargeting
        pipeline.live_portrait_wrapper.cfg.lip_retargeting_multiplier = (
            lip_retargeting_multiplier
        )
        pipeline.live_portrait_wrapper.cfg.flag_stitching = stitching
        pipeline.live_portrait_wrapper.cfg.flag_relative = relative
        pipeline.live_portrait_wrapper.cfg.flag_lip_zero = lip_zero

        cropped_out_list = []
        full_out_list = []
<<<<<<< HEAD
        for img in source_image_np:
            cropped_frames, full_frame = pipeline.execute(img, driving_images_np, crop_info)
            cropped_tensors = [torch.from_numpy(np_array) for np_array in cropped_frames]
            cropped_tensors_out = torch.stack(cropped_tensors) / 255
            cropped_tensors_out = cropped_tensors_out.cpu().float()
=======
>>>>>>> eb5fddf4

        cropped_out_list, full_out_list = pipeline.execute(
            source_np, driving_images_np, mismatch_method
        )
        cropped_tensors_out = (
            torch.stack([torch.from_numpy(np_array) for np_array in cropped_out_list])
            / 255
        )
        full_tensors_out = (
            torch.stack([torch.from_numpy(np_array) for np_array in full_out_list])
            / 255
        )

        return (cropped_tensors_out.cpu().float(), full_tensors_out.cpu().float())


class LivePortraitCropper:
    @classmethod
    def INPUT_TYPES(s):
        return {"required": {

            "source_image": ("IMAGE",),
            "dsize": ("INT", {"default": 512, "min": 64, "max": 2048}),
            "scale": ("FLOAT", {"default": 2.3, "min": 1.0, "max": 4.0, "step": 0.01}),
            "vx_ratio": ("FLOAT", {"default": 0.0, "min": -1.0, "max": 1.0, "step": 0.01}),
            "vy_ratio": ("FLOAT", {"default": -0.125, "min": -1.0, "max": 1.0, "step": 0.01}),
            },
            "optional": {
               "onnx_device": (
                    [
                        'CPU',
                        'CUDA',
                    ], {
                        "default": 'CPU'
                    }),
            }
        }

    RETURN_TYPES = ("IMAGE", "CROPINFO", "IMAGE",)
    RETURN_NAMES = ("cropped_image", "crop_info", "keypoints_image",)
    FUNCTION = "process"
    CATEGORY = "LivePortrait"

    def process(self, source_image, dsize, scale, vx_ratio, vy_ratio, onnx_device='CUDA'):
        source_image_np = (source_image * 255).byte().numpy()

        crop_cfg = CropConfig(
            dsize = dsize,
            scale = scale,
            vx_ratio = vx_ratio,
            vy_ratio = vy_ratio,
            )
        
        cropper = Cropper(crop_cfg=crop_cfg, provider=onnx_device)
        crop_info, keypoints_img = cropper.crop_single_image(source_image_np[0])

        keypoints_image_tensor = torch.from_numpy(keypoints_img) / 255
        keypoints_image_tensor = keypoints_image_tensor.unsqueeze(0).cpu().float()
        print(keypoints_image_tensor.shape)
        

        cropped_image = crop_info['img_crop_256x256']
        cropped_tensors = torch.from_numpy(cropped_image) / 255
        cropped_tensors = cropped_tensors.unsqueeze(0).cpu().float()
        
        print(cropped_tensors.shape)

        return (cropped_tensors, crop_info, keypoints_image_tensor)

class KeypointScaler:
    @classmethod
    def INPUT_TYPES(s):
        return {"required": {
                "crop_info": ("CROPINFO", {"default": {}}),
                "scale": ("FLOAT", {"default": 1.0, "min": 0.01, "max": 10.0, "step": 0.001}),
                "offset_x": ("INT", {"default": 0, "min": -1024, "max": 1024, "step": 1}),
                "offset_y": ("INT", {"default": 0, "min": -1024, "max": 1024, "step": 1}),

            }
        }

    RETURN_TYPES = ("CROPINFO", "IMAGE",)
    RETURN_NAMES = ("crop_info", "keypoints_image",)
    FUNCTION = "process"
    CATEGORY = "LivePortrait"

    def process(self, crop_info, offset_x, offset_y, scale):

        keypoints = crop_info['lmk_crop'].copy()

        # Create an offset array
        # Calculate the centroid of the keypoints
        centroid = keypoints.mean(axis=0)

        # Translate keypoints to origin by subtracting the centroid
        translated_keypoints = keypoints - centroid

        # Scale the translated keypoints
        scaled_keypoints = translated_keypoints * scale

        # Translate scaled keypoints back to original position and then apply the offset
        final_keypoints = scaled_keypoints + centroid + np.array([offset_x, offset_y])

        crop_info['lmk_crop'] = final_keypoints

        # Draw each landmark as a circle
        width, height = 512, 512
        blank_image = np.zeros((height, width, 3), dtype=np.uint8) * 255
        for (x, y) in final_keypoints:
            # Ensure the coordinates are within the dimensions of the blank image
            if 0 <= x < width and 0 <= y < height:
                cv2.circle(blank_image, (int(x), int(y)), radius=2, color=(0, 0, 255))

        keypoints_image = cv2.cvtColor(blank_image, cv2.COLOR_BGR2RGB)
        keypoints_image_tensor = torch.from_numpy(keypoints_image) / 255
        keypoints_image_tensor = keypoints_image_tensor.unsqueeze(0).cpu().float()
        print(keypoints_image_tensor.shape)
        
        return (crop_info, keypoints_image_tensor,)

NODE_CLASS_MAPPINGS = {
    "DownloadAndLoadLivePortraitModels": DownloadAndLoadLivePortraitModels,
    "LivePortraitProcess": LivePortraitProcess,
    "LivePortraitCropper": LivePortraitCropper,
    "KeypointScaler": KeypointScaler
}
NODE_DISPLAY_NAME_MAPPINGS = {
    "DownloadAndLoadLivePortraitModels": "(Down)Load LivePortraitModels",
<<<<<<< HEAD
    "LivePortraitProcess": "LivePortraitProcess",
    "LivePortraitCropper": "LivePortraitCropper",
    "KeypointScaler": "KeypointScaler"
    }
=======
}
>>>>>>> eb5fddf4
<|MERGE_RESOLUTION|>--- conflicted
+++ resolved
@@ -260,7 +260,6 @@
 class LivePortraitProcess:
     @classmethod
     def INPUT_TYPES(s):
-<<<<<<< HEAD
         return {"required": {
 
             "pipeline": ("LIVEPORTRAITPIPE",),
@@ -275,53 +274,6 @@
             "stitching": ("BOOLEAN", {"default": True}),
             "relative": ("BOOLEAN", {"default": True}),
             },
-=======
-        return {
-            "required": {
-                "pipeline": ("LIVEPORTRAITPIPE",),
-                "source_image": ("IMAGE",),
-                "driving_images": ("IMAGE",),
-                "dsize": ("INT", {"default": 512, "min": 64, "max": 2048}),
-                "scale": (
-                    "FLOAT",
-                    {"default": 2.3, "min": 1.0, "max": 4.0, "step": 0.01},
-                ),
-                "vx_ratio": (
-                    "FLOAT",
-                    {"default": 0.0, "min": -1.0, "max": 1.0, "step": 0.01},
-                ),
-                "vy_ratio": (
-                    "FLOAT",
-                    {"default": -0.125, "min": -1.0, "max": 1.0, "step": 0.01},
-                ),
-                "lip_zero": ("BOOLEAN", {"default": True}),
-                "eye_retargeting": ("BOOLEAN", {"default": False}),
-                "eyes_retargeting_multiplier": (
-                    "FLOAT",
-                    {"default": 1.0, "min": 0.01, "max": 10.0, "step": 0.001},
-                ),
-                "lip_retargeting": ("BOOLEAN", {"default": False}),
-                "lip_retargeting_multiplier": (
-                    "FLOAT",
-                    {"default": 1.0, "min": 0.01, "max": 10.0, "step": 0.001},
-                ),
-                "stitching": ("BOOLEAN", {"default": True}),
-                "relative": ("BOOLEAN", {"default": True}),
-            },
-            "optional": {
-                "mismatch_method": (
-                    ["repeat", "cycle", "mirror", "nearest"],
-                    {"default": "repeat"},
-                ),
-                "onnx_device": (
-                    [
-                        "CPU",
-                        "CUDA",
-                    ],
-                    {"default": "CPU"},
-                ),
-            },
->>>>>>> eb5fddf4
         }
 
     RETURN_TYPES = (
@@ -335,13 +287,6 @@
     FUNCTION = "process"
     CATEGORY = "LivePortrait"
 
-<<<<<<< HEAD
-    def process(self, source_image, driving_images, pipeline, 
-                lip_zero, eye_retargeting, lip_retargeting, stitching, relative, eyes_retargeting_multiplier, lip_retargeting_multiplier, crop_info = {}):
-        source_image_np = (source_image * 255).byte().numpy()
-        driving_images_np = (driving_images * 255).byte().numpy()
-        
-=======
     def process(
         self,
         source_image: torch.Tensor,
@@ -363,17 +308,7 @@
     ):
         source_np = (source_image * 255).byte().numpy()
         driving_images_np = (driving_images * 255).byte().numpy()
-
-        crop_cfg = CropConfig(
-            dsize=dsize,
-            scale=scale,
-            vx_ratio=vx_ratio,
-            vy_ratio=vy_ratio,
-        )
-
-        cropper = Cropper(crop_cfg=crop_cfg, provider=onnx_device)
-        pipeline.cropper = cropper
->>>>>>> eb5fddf4
+        
         pipeline.live_portrait_wrapper.cfg.flag_eye_retargeting = eye_retargeting
         pipeline.live_portrait_wrapper.cfg.eyes_retargeting_multiplier = (
             eyes_retargeting_multiplier
@@ -388,14 +323,6 @@
 
         cropped_out_list = []
         full_out_list = []
-<<<<<<< HEAD
-        for img in source_image_np:
-            cropped_frames, full_frame = pipeline.execute(img, driving_images_np, crop_info)
-            cropped_tensors = [torch.from_numpy(np_array) for np_array in cropped_frames]
-            cropped_tensors_out = torch.stack(cropped_tensors) / 255
-            cropped_tensors_out = cropped_tensors_out.cpu().float()
-=======
->>>>>>> eb5fddf4
 
         cropped_out_list, full_out_list = pipeline.execute(
             source_np, driving_images_np, mismatch_method
@@ -524,11 +451,7 @@
 }
 NODE_DISPLAY_NAME_MAPPINGS = {
     "DownloadAndLoadLivePortraitModels": "(Down)Load LivePortraitModels",
-<<<<<<< HEAD
     "LivePortraitProcess": "LivePortraitProcess",
     "LivePortraitCropper": "LivePortraitCropper",
     "KeypointScaler": "KeypointScaler"
-    }
-=======
-}
->>>>>>> eb5fddf4
+    }