import os
import torch
import yaml
import folder_paths
import comfy.model_management as mm
import comfy.utils

script_directory = os.path.dirname(os.path.abspath(__file__))

from .liveportrait.config.argument_config import ArgumentConfig
from .liveportrait.live_portrait_pipeline import LivePortraitPipeline
from .liveportrait.utils.cropper import Cropper
from .liveportrait.modules.spade_generator import SPADEDecoder
from .liveportrait.modules.warping_network import WarpingNetwork
from .liveportrait.modules.motion_extractor import MotionExtractor
from .liveportrait.modules.appearance_feature_extractor import (
    AppearanceFeatureExtractor,
)
from .liveportrait.modules.stitching_retargeting_network import (
    StitchingRetargetingNetwork,
)


class InferenceConfig:
    def __init__(
        self,
        mask_crop=None,
        flag_use_half_precision=True,
        flag_lip_zero=True,
        lip_zero_threshold=0.03,
        flag_eye_retargeting=False,
        flag_lip_retargeting=False,
        flag_stitching=True,
        flag_relative=True,
        anchor_frame=0,
        input_shape=(256, 256),
        flag_write_result=True,
        flag_pasteback=True,
        ref_max_shape=1280,
        ref_shape_n=2,
        device_id=0,
        flag_do_crop=True,
        flag_do_rot=True,
    ):
        self.flag_use_half_precision = flag_use_half_precision
        self.flag_lip_zero = flag_lip_zero
        self.lip_zero_threshold = lip_zero_threshold
        self.flag_eye_retargeting = flag_eye_retargeting
        self.flag_lip_retargeting = flag_lip_retargeting
        self.flag_stitching = flag_stitching
        self.flag_relative = flag_relative
        self.anchor_frame = anchor_frame
        self.input_shape = input_shape
        self.flag_write_result = flag_write_result
        self.flag_pasteback = flag_pasteback
        self.ref_max_shape = ref_max_shape
        self.ref_shape_n = ref_shape_n
        self.device_id = device_id
        self.flag_do_crop = flag_do_crop
        self.flag_do_rot = flag_do_rot
        self.mask_crop = mask_crop


class CropConfig:
    def __init__(self, dsize=512, scale=2.3, vx_ratio=0, vy_ratio=-0.125):
        self.dsize = dsize
        self.scale = scale
        self.vx_ratio = vx_ratio
        self.vy_ratio = vy_ratio


class ArgumentConfig:
    def __init__(
        self,
        device_id=0,
        flag_lip_zero=True,
        flag_eye_retargeting=False,
        flag_lip_retargeting=False,
        flag_stitching=True,
        flag_relative=True,
        flag_pasteback=True,
        flag_do_crop=True,
        flag_do_rot=True,
        dsize=512,
        scale=2.3,
        vx_ratio=0,
        vy_ratio=-0.125,
    ):
        self.device_id = device_id
        self.flag_lip_zero = flag_lip_zero
        self.flag_eye_retargeting = flag_eye_retargeting
        self.flag_lip_retargeting = flag_lip_retargeting
        self.flag_stitching = flag_stitching
        self.flag_relative = flag_relative
        self.flag_pasteback = flag_pasteback
        self.flag_do_crop = flag_do_crop
        self.flag_do_rot = flag_do_rot
        self.dsize = dsize
        self.scale = scale
        self.vx_ratio = vx_ratio
        self.vy_ratio = vy_ratio


class DownloadAndLoadLivePortraitModels:
    @classmethod
    def INPUT_TYPES(s):
<<<<<<< HEAD
        return {
            "required": {},
=======
        return {"required": {
            },
            "optional": {
                 "precision": (
                    [
                        'fp16',
                        'fp32',
                    ], {
                        "default": 'fp16'
                    }),
            }
>>>>>>> 1f28e128
        }

    RETURN_TYPES = ("LIVEPORTRAITPIPE",)
    RETURN_NAMES = ("live_portrait_pipe",)
    FUNCTION = "loadmodel"
    CATEGORY = "LivePortrait"

    def loadmodel(self, precision='fp16'):
        device = mm.get_torch_device()
        mm.soft_empty_cache()

        pbar = comfy.utils.ProgressBar(3)

        download_path = os.path.join(folder_paths.models_dir, "liveportrait")
        model_path = os.path.join(download_path)

        if not os.path.exists(model_path):
            print(f"Downloading model to: {model_path}")
            from huggingface_hub import snapshot_download

            snapshot_download(
                repo_id="Kijai/LivePortrait_safetensors",
                local_dir=download_path,
                local_dir_use_symlinks=False,
            )

        model_config_path = os.path.join(
            script_directory, "liveportrait", "config", "models.yaml"
        )
        with open(model_config_path, "r") as file:
            model_config = yaml.safe_load(file)

        feature_extractor_path = os.path.join(
            model_path, "appearance_feature_extractor.safetensors"
        )
        motion_extractor_path = os.path.join(model_path, "motion_extractor.safetensors")
        warping_module_path = os.path.join(model_path, "warping_module.safetensors")
        spade_generator_path = os.path.join(model_path, "spade_generator.safetensors")
        stitching_retargeting_path = os.path.join(
            model_path, "stitching_retargeting_module.safetensors"
        )

        # init F
        model_params = model_config["model_params"][
            "appearance_feature_extractor_params"
        ]
        self.appearance_feature_extractor = AppearanceFeatureExtractor(
            **model_params
        ).to(device)
        self.appearance_feature_extractor.load_state_dict(
            comfy.utils.load_torch_file(feature_extractor_path)
        )
        self.appearance_feature_extractor.eval()
        print("Load appearance_feature_extractor done.")
        pbar.update(1)
        # init M
        model_params = model_config["model_params"]["motion_extractor_params"]
        self.motion_extractor = MotionExtractor(**model_params).to(device)
        self.motion_extractor.load_state_dict(
            comfy.utils.load_torch_file(motion_extractor_path)
        )
        self.motion_extractor.eval()
        print("Load motion_extractor done.")
        pbar.update(1)
        # init W
        model_params = model_config["model_params"]["warping_module_params"]
        self.warping_module = WarpingNetwork(**model_params).to(device)
        self.warping_module.load_state_dict(
            comfy.utils.load_torch_file(warping_module_path)
        )
        self.warping_module.eval()
        print("Load warping_module done.")
        pbar.update(1)
        # init G
        model_params = model_config["model_params"]["spade_generator_params"]
        self.spade_generator = SPADEDecoder(**model_params).to(device)
        self.spade_generator.load_state_dict(
            comfy.utils.load_torch_file(spade_generator_path)
        )
        self.spade_generator.eval()
        print("Load spade_generator done.")
        pbar.update(1)

        def filter_checkpoint_for_model(checkpoint, prefix):
            """Filter and adjust the checkpoint dictionary for a specific model based on the prefix."""
            # Create a new dictionary where keys are adjusted by removing the prefix and the model name
            filtered_checkpoint = {
                key.replace(prefix + "_module.", ""): value
                for key, value in checkpoint.items()
                if key.startswith(prefix)
            }
            return filtered_checkpoint

        config = model_config["model_params"]["stitching_retargeting_module_params"]
        checkpoint = comfy.utils.load_torch_file(stitching_retargeting_path)

        stitcher_prefix = "retarget_shoulder"
        stitcher_checkpoint = filter_checkpoint_for_model(checkpoint, stitcher_prefix)
        stitcher = StitchingRetargetingNetwork(**config.get("stitching"))
        stitcher.load_state_dict(stitcher_checkpoint)
        stitcher = stitcher.to(device)
        stitcher.eval()

        lip_prefix = "retarget_mouth"
        lip_checkpoint = filter_checkpoint_for_model(checkpoint, lip_prefix)
        retargetor_lip = StitchingRetargetingNetwork(**config.get("lip"))
        retargetor_lip.load_state_dict(lip_checkpoint)
        retargetor_lip = retargetor_lip.to(device)
        retargetor_lip.eval()

        eye_prefix = "retarget_eye"
        eye_checkpoint = filter_checkpoint_for_model(checkpoint, eye_prefix)
        retargetor_eye = StitchingRetargetingNetwork(**config.get("eye"))
        retargetor_eye.load_state_dict(eye_checkpoint)
        retargetor_eye = retargetor_eye.to(device)
        retargetor_eye.eval()
        print("Load stitching_retargeting_module done.")

        self.stich_retargeting_module = {
            "stitching": stitcher,
            "lip": retargetor_lip,
            "eye": retargetor_eye,
        }

        pipeline = LivePortraitPipeline(
            self.appearance_feature_extractor,
            self.motion_extractor,
            self.warping_module,
            self.spade_generator,
            self.stich_retargeting_module,
<<<<<<< HEAD
            InferenceConfig(),
=======
            InferenceConfig(
                device_id=device, 
                flag_use_half_precision = True if precision == 'fp16' else False
                )
>>>>>>> 1f28e128
        )

        return (pipeline,)


# OUR CURRENT NODE
class LivePortraitProcess:
    @classmethod
    def INPUT_TYPES(s):
        return {
            "required": {
                "pipeline": ("LIVEPORTRAITPIPE",),
                "source_image": ("IMAGE",),
                "driving_images": ("IMAGE",),
                "dsize": ("INT", {"default": 512, "min": 64, "max": 2048}),
                "scale": (
                    "FLOAT",
                    {"default": 2.3, "min": 1.0, "max": 4.0, "step": 0.01},
                ),
                "vx_ratio": (
                    "FLOAT",
                    {"default": 0.0, "min": -1.0, "max": 1.0, "step": 0.01},
                ),
                "vy_ratio": (
                    "FLOAT",
                    {"default": -0.125, "min": -1.0, "max": 1.0, "step": 0.01},
                ),
                "lip_zero": ("BOOLEAN", {"default": True}),
                "eye_retargeting": ("BOOLEAN", {"default": False}),
                "eyes_retargeting_multiplier": (
                    "FLOAT",
                    {"default": 1.0, "min": 0.01, "max": 10.0, "step": 0.001},
                ),
                "lip_retargeting": ("BOOLEAN", {"default": False}),
                "lip_retargeting_multiplier": (
                    "FLOAT",
                    {"default": 1.0, "min": 0.01, "max": 10.0, "step": 0.001},
                ),
                "stitching": ("BOOLEAN", {"default": True}),
                "relative": ("BOOLEAN", {"default": False}),
            },
            "optional": {
                "mismatch_method": (
                    ["repeat", "cycle", "mirror", "nearest"],
                    {"default": "repeat"},
                )
            },
            "optional": {
               "onnx_device": (
                    [
                        'CPU',
                        'CUDA',                        
                    ], {
                        "default": 'CPU'
                    }),
            }


        }

    RETURN_TYPES = (
        "IMAGE",
        "IMAGE",
    )
    RETURN_NAMES = (
        "cropped_images",
        "full_images",
    )
    FUNCTION = "process"
    CATEGORY = "LivePortrait"

<<<<<<< HEAD
    def process(
        self,
        source_image: torch.Tensor,
        driving_images: torch.Tensor,
        dsize: int,
        scale: float,
        vx_ratio: float,
        vy_ratio: float,
        pipeline: LivePortraitPipeline,
        lip_zero: bool,
        eye_retargeting: bool,
        lip_retargeting: bool,
        stitching: bool,
        relative: bool,
        eyes_retargeting_multiplier: float,
        lip_retargeting_multiplier: float,
        mismatch_method: str = "repeat",
    ):
        source_np = (source_image * 255).byte().numpy()
        driving_images_np = (driving_images * 255).byte().numpy()

        crop_cfg = CropConfig(
            dsize=dsize,
            scale=scale,
            vx_ratio=vx_ratio,
            vy_ratio=vy_ratio,
        )

        cropper = Cropper(crop_cfg=crop_cfg)
=======
    def process(self, source_image, driving_images, dsize, scale, vx_ratio, vy_ratio, pipeline, 
                lip_zero, eye_retargeting, lip_retargeting, stitching, relative, eyes_retargeting_multiplier, lip_retargeting_multiplier, onnx_device='CUDA'):
        source_image_np = (source_image * 255).byte().numpy()
        driving_images_np = (driving_images * 255).byte().numpy()

        crop_cfg = CropConfig(
            dsize = dsize,
            scale = scale,
            vx_ratio = vx_ratio,
            vy_ratio = vy_ratio,
            )
        
        cropper = Cropper(crop_cfg=crop_cfg, provider=onnx_device)
>>>>>>> 1f28e128
        pipeline.cropper = cropper
        pipeline.live_portrait_wrapper.cfg.flag_eye_retargeting = eye_retargeting
        pipeline.live_portrait_wrapper.cfg.eyes_retargeting_multiplier = (
            eyes_retargeting_multiplier
        )
        pipeline.live_portrait_wrapper.cfg.flag_lip_retargeting = lip_retargeting
        pipeline.live_portrait_wrapper.cfg.lip_retargeting_multiplier = (
            lip_retargeting_multiplier
        )
        pipeline.live_portrait_wrapper.cfg.flag_stitching = stitching
        pipeline.live_portrait_wrapper.cfg.flag_relative = relative
        pipeline.live_portrait_wrapper.cfg.flag_lip_zero = lip_zero

        cropped_out_list = []
        full_out_list = []

        cropped_out_list, full_out_list = pipeline.execute(
            source_np, driving_images_np, mismatch_method
        )
        cropped_tensors_out = (
            torch.stack([torch.from_numpy(np_array) for np_array in cropped_out_list])
            / 255
        )
        full_tensors_out = (
            torch.stack([torch.from_numpy(np_array) for np_array in full_out_list])
            / 255
        )

        return (cropped_tensors_out.cpu().float(), full_tensors_out.cpu().float())


NODE_CLASS_MAPPINGS = {
    "DownloadAndLoadLivePortraitModels": DownloadAndLoadLivePortraitModels,
    "LivePortraitProcess": LivePortraitProcess,
}
NODE_DISPLAY_NAME_MAPPINGS = {
    "DownloadAndLoadLivePortraitModels": "(Down)Load LivePortraitModels",
    "LivePortraitProcess": "LivePortraitProcess",
}
<|MERGE_RESOLUTION|>--- conflicted
+++ resolved
@@ -104,10 +104,6 @@
 class DownloadAndLoadLivePortraitModels:
     @classmethod
     def INPUT_TYPES(s):
-<<<<<<< HEAD
-        return {
-            "required": {},
-=======
         return {"required": {
             },
             "optional": {
@@ -119,7 +115,6 @@
                         "default": 'fp16'
                     }),
             }
->>>>>>> 1f28e128
         }
 
     RETURN_TYPES = ("LIVEPORTRAITPIPE",)
@@ -250,14 +245,10 @@
             self.warping_module,
             self.spade_generator,
             self.stich_retargeting_module,
-<<<<<<< HEAD
-            InferenceConfig(),
-=======
             InferenceConfig(
                 device_id=device, 
                 flag_use_half_precision = True if precision == 'fp16' else False
                 )
->>>>>>> 1f28e128
         )
 
         return (pipeline,)
@@ -267,45 +258,28 @@
 class LivePortraitProcess:
     @classmethod
     def INPUT_TYPES(s):
-        return {
-            "required": {
-                "pipeline": ("LIVEPORTRAITPIPE",),
-                "source_image": ("IMAGE",),
-                "driving_images": ("IMAGE",),
-                "dsize": ("INT", {"default": 512, "min": 64, "max": 2048}),
-                "scale": (
-                    "FLOAT",
-                    {"default": 2.3, "min": 1.0, "max": 4.0, "step": 0.01},
-                ),
-                "vx_ratio": (
-                    "FLOAT",
-                    {"default": 0.0, "min": -1.0, "max": 1.0, "step": 0.01},
-                ),
-                "vy_ratio": (
-                    "FLOAT",
-                    {"default": -0.125, "min": -1.0, "max": 1.0, "step": 0.01},
-                ),
-                "lip_zero": ("BOOLEAN", {"default": True}),
-                "eye_retargeting": ("BOOLEAN", {"default": False}),
-                "eyes_retargeting_multiplier": (
-                    "FLOAT",
-                    {"default": 1.0, "min": 0.01, "max": 10.0, "step": 0.001},
-                ),
-                "lip_retargeting": ("BOOLEAN", {"default": False}),
-                "lip_retargeting_multiplier": (
-                    "FLOAT",
-                    {"default": 1.0, "min": 0.01, "max": 10.0, "step": 0.001},
-                ),
-                "stitching": ("BOOLEAN", {"default": True}),
-                "relative": ("BOOLEAN", {"default": False}),
+        return {"required": {
+
+            "pipeline": ("LIVEPORTRAITPIPE",),
+            "source_image": ("IMAGE",),
+            "driving_images": ("IMAGE",),
+            "dsize": ("INT", {"default": 512, "min": 64, "max": 2048}),
+            "scale": ("FLOAT", {"default": 2.3, "min": 1.0, "max": 4.0, "step": 0.01}),
+            "vx_ratio": ("FLOAT", {"default": 0.0, "min": -1.0, "max": 1.0, "step": 0.01}),
+            "vy_ratio": ("FLOAT", {"default": -0.125, "min": -1.0, "max": 1.0, "step": 0.01}),
+            "lip_zero": ("BOOLEAN", {"default": True}),
+            "eye_retargeting": ("BOOLEAN", {"default": False}),
+            "eyes_retargeting_multiplier": ("FLOAT", {"default": 1.0, "min": 0.01, "max": 10.0, "step": 0.001}),
+            "lip_retargeting": ("BOOLEAN", {"default": False}),
+            "lip_retargeting_multiplier": ("FLOAT", {"default": 1.0, "min": 0.01, "max": 10.0, "step": 0.001}),
+            "stitching": ("BOOLEAN", {"default": True}),
+            "relative": ("BOOLEAN", {"default": True}),
             },
             "optional": {
-                "mismatch_method": (
+                 "mismatch_method": (
                     ["repeat", "cycle", "mirror", "nearest"],
                     {"default": "repeat"},
-                )
-            },
-            "optional": {
+                ),
                "onnx_device": (
                     [
                         'CPU',
@@ -329,7 +303,6 @@
     FUNCTION = "process"
     CATEGORY = "LivePortrait"
 
-<<<<<<< HEAD
     def process(
         self,
         source_image: torch.Tensor,
@@ -347,7 +320,7 @@
         eyes_retargeting_multiplier: float,
         lip_retargeting_multiplier: float,
         mismatch_method: str = "repeat",
-    ):
+    , onnx_device='CUDA'):
         source_np = (source_image * 255).byte().numpy()
         driving_images_np = (driving_images * 255).byte().numpy()
 
@@ -358,22 +331,7 @@
             vy_ratio=vy_ratio,
         )
 
-        cropper = Cropper(crop_cfg=crop_cfg)
-=======
-    def process(self, source_image, driving_images, dsize, scale, vx_ratio, vy_ratio, pipeline, 
-                lip_zero, eye_retargeting, lip_retargeting, stitching, relative, eyes_retargeting_multiplier, lip_retargeting_multiplier, onnx_device='CUDA'):
-        source_image_np = (source_image * 255).byte().numpy()
-        driving_images_np = (driving_images * 255).byte().numpy()
-
-        crop_cfg = CropConfig(
-            dsize = dsize,
-            scale = scale,
-            vx_ratio = vx_ratio,
-            vy_ratio = vy_ratio,
-            )
-        
         cropper = Cropper(crop_cfg=crop_cfg, provider=onnx_device)
->>>>>>> 1f28e128
         pipeline.cropper = cropper
         pipeline.live_portrait_wrapper.cfg.flag_eye_retargeting = eye_retargeting
         pipeline.live_portrait_wrapper.cfg.eyes_retargeting_multiplier = (
@@ -411,5 +369,4 @@
 }
 NODE_DISPLAY_NAME_MAPPINGS = {
     "DownloadAndLoadLivePortraitModels": "(Down)Load LivePortraitModels",
-    "LivePortraitProcess": "LivePortraitProcess",
 }
