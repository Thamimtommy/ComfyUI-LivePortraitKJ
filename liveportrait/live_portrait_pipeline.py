--- conflicted
+++ resolved
@@ -41,10 +41,85 @@
         inference_cfg: InferenceConfig,
     ):
         self.live_portrait_wrapper: LivePortraitWrapper = LivePortraitWrapper(
-<<<<<<< HEAD
-                appearance_feature_extractor, motion_extractor, warping_module,
-                spade_generator, stitching_retargeting_module, cfg=inference_cfg)
-
+            appearance_feature_extractor,
+            motion_extractor,
+            warping_module,
+            spade_generator,
+            stitching_retargeting_module,
+            cfg=inference_cfg,
+        )
+
+    def _get_source_frame(self, source_np, idx, total_frames, method):
+        if source_np.shape[0] == 1:
+            return source_np[0]
+
+        if method == "repeat":
+            return source_np[min(idx, source_np.shape[0] - 1)]
+        elif method == "cycle":
+            return source_np[idx % source_np.shape[0]]
+        elif method == "mirror":
+            cycle_length = 2 * source_np.shape[0] - 2
+            mirror_idx = idx % cycle_length
+            if mirror_idx >= source_np.shape[0]:
+                mirror_idx = cycle_length - mirror_idx
+            return source_np[mirror_idx]
+        elif method == "nearest":
+            ratio = idx / (total_frames - 1)
+            return source_np[
+                min(int(ratio * (source_np.shape[0] - 1)), source_np.shape[0] - 1)
+            ]
+
+    def execute(
+        self, source_np, driving_images_np, mismatch_method="repeat", reference_frame=0
+    ):
+        inference_cfg = self.live_portrait_wrapper.cfg
+        is_video = source_np.shape[0] > 1
+
+        I_p_lst = []
+        I_p_paste_lst = []
+
+        total_frames = driving_images_np.shape[0]
+
+        pbar = comfy.utils.ProgressBar(total_frames)
+
+        ref_frame = self._get_source_frame(
+            source_np, reference_frame, total_frames, mismatch_method
+        )
+        rcrop_info = self.cropper.crop_single_image(ref_frame)
+        rsource_lmk = rcrop_info["lmk_crop"]
+        rimg_crop, ref_crop_256x256 = (
+            rcrop_info["img_crop"],
+            rcrop_info["img_crop_256x256"],
+        )
+
+        for i in range(total_frames):
+            source_frame_rgb = self._get_source_frame(
+                source_np, i, total_frames, mismatch_method
+            )
+            driving_frame = driving_images_np[i]
+
+            crop_info = self.cropper.crop_single_image(source_frame_rgb)
+            source_lmk = crop_info["lmk_crop"]
+            img_crop, img_crop_256x256 = (
+                crop_info["img_crop"],
+                crop_info["img_crop_256x256"],
+            )
+
+            if inference_cfg.flag_do_crop:
+                I_s = self.live_portrait_wrapper.prepare_source(img_crop_256x256)
+            else:
+                I_s = self.live_portrait_wrapper.prepare_source(source_frame_rgb)
+
+            rel_s_info = self.live_portrait_wrapper.get_kp_info(
+                self.live_portrait_wrapper.prepare_source(ref_crop_256x256)
+            )
+            x_s_info = self.live_portrait_wrapper.get_kp_info(I_s)
+            x_c_s = x_s_info["kp"]
+            R_s = get_rotation_matrix(
+                x_s_info["pitch"], x_s_info["yaw"], x_s_info["roll"]
+            )
+            f_s = self.live_portrait_wrapper.extract_feature_3d(I_s)
+            x_s = self.live_portrait_wrapper.transform_keypoint(x_s_info)
     def execute(self, img_rgb, driving_images_np, crop_info):
         inference_cfg = self.live_portrait_wrapper.cfg # for convenience
         ######## process reference portrait ########
@@ -65,131 +140,6 @@
         f_s = self.live_portrait_wrapper.extract_feature_3d(I_s)
         x_s = self.live_portrait_wrapper.transform_keypoint(x_s_info)
 
-        if inference_cfg.flag_lip_zero:
-            # let lip-open scalar to be 0 at first
-            c_d_lip_before_animation = [0.]
-            combined_lip_ratio_tensor_before_animation = self.live_portrait_wrapper.calc_combined_lip_ratio(c_d_lip_before_animation, source_lmk, inference_cfg)
-            if combined_lip_ratio_tensor_before_animation[0][0] < inference_cfg.lip_zero_threshold:
-                inference_cfg.flag_lip_zero = False
-            else:
-                lip_delta_before_animation = self.live_portrait_wrapper.retarget_lip(x_s, combined_lip_ratio_tensor_before_animation)
-        ############################################
-
-        ######## process driving info ########
-        #if is_video(args.driving_info):
-        #log(f"Load from video file (mp4 mov avi etc...): {args.driving_info}")
-        # TODO: 这里track一下驱动视频 -> 构建模板
-        #driving_rgb_lst = load_driving_info(args.driving_info)
-
-        driving_rgb_lst = driving_images_np
-
-        driving_rgb_lst_256 = [cv2.resize(_, (256, 256)) for _ in driving_rgb_lst]
-        I_d_lst = self.live_portrait_wrapper.prepare_driving_videos(driving_rgb_lst_256)
-        n_frames = I_d_lst.shape[0]
-        if inference_cfg.flag_eye_retargeting or inference_cfg.flag_lip_retargeting:
-            driving_lmk_lst = self.cropper.get_retargeting_lmk_info(driving_rgb_lst)
-            input_eye_ratio_lst, input_lip_ratio_lst = self.live_portrait_wrapper.calc_retargeting_ratio(source_lmk, driving_lmk_lst, inference_cfg)
-
-        # elif is_template(args.driving_info):
-        #     log(f"Load from video templates {args.driving_info}")
-        #     with open(args.driving_info, 'rb') as f:
-        #         template_lst, driving_lmk_lst = pickle.load(f)
-        #     n_frames = template_lst[0]['n_frames']
-        #     input_eye_ratio_lst, input_lip_ratio_lst = self.live_portrait_wrapper.calc_retargeting_ratio(source_lmk, driving_lmk_lst)
-        # else:
-        #     raise Exception("Unsupported driving types!")
-        #########################################
-
-        ######## prepare for pasteback ########
-        if inference_cfg.flag_pasteback:
-            if inference_cfg.mask_crop is None:
-                inference_cfg.mask_crop = cv2.imread(make_abs_path('./utils/resources/mask_template.png'), cv2.IMREAD_COLOR)
-            mask_ori = _transform_img(inference_cfg.mask_crop, crop_info['M_c2o'], dsize=(img_rgb.shape[1], img_rgb.shape[0]))
-            mask_ori = mask_ori.astype(np.float32) / 255.
-            I_p_paste_lst = []
-        #########################################
-=======
-            appearance_feature_extractor,
-            motion_extractor,
-            warping_module,
-            spade_generator,
-            stitching_retargeting_module,
-            cfg=inference_cfg,
-        )
-
-    def _get_source_frame(self, source_np, idx, total_frames, method):
-        if source_np.shape[0] == 1:
-            return source_np[0]
-
-        if method == "repeat":
-            return source_np[min(idx, source_np.shape[0] - 1)]
-        elif method == "cycle":
-            return source_np[idx % source_np.shape[0]]
-        elif method == "mirror":
-            cycle_length = 2 * source_np.shape[0] - 2
-            mirror_idx = idx % cycle_length
-            if mirror_idx >= source_np.shape[0]:
-                mirror_idx = cycle_length - mirror_idx
-            return source_np[mirror_idx]
-        elif method == "nearest":
-            ratio = idx / (total_frames - 1)
-            return source_np[
-                min(int(ratio * (source_np.shape[0] - 1)), source_np.shape[0] - 1)
-            ]
-
-    def execute(
-        self, source_np, driving_images_np, mismatch_method="repeat", reference_frame=0
-    ):
-        inference_cfg = self.live_portrait_wrapper.cfg
-        is_video = source_np.shape[0] > 1
->>>>>>> eb5fddf4
-
-        I_p_lst = []
-        I_p_paste_lst = []
-
-        total_frames = driving_images_np.shape[0]
-
-        pbar = comfy.utils.ProgressBar(total_frames)
-
-        ref_frame = self._get_source_frame(
-            source_np, reference_frame, total_frames, mismatch_method
-        )
-        rcrop_info = self.cropper.crop_single_image(ref_frame)
-        rsource_lmk = rcrop_info["lmk_crop"]
-        rimg_crop, ref_crop_256x256 = (
-            rcrop_info["img_crop"],
-            rcrop_info["img_crop_256x256"],
-        )
-
-        for i in range(total_frames):
-            source_frame_rgb = self._get_source_frame(
-                source_np, i, total_frames, mismatch_method
-            )
-            driving_frame = driving_images_np[i]
-
-            crop_info = self.cropper.crop_single_image(source_frame_rgb)
-            source_lmk = crop_info["lmk_crop"]
-            img_crop, img_crop_256x256 = (
-                crop_info["img_crop"],
-                crop_info["img_crop_256x256"],
-            )
-
-            if inference_cfg.flag_do_crop:
-                I_s = self.live_portrait_wrapper.prepare_source(img_crop_256x256)
-            else:
-                I_s = self.live_portrait_wrapper.prepare_source(source_frame_rgb)
-
-            rel_s_info = self.live_portrait_wrapper.get_kp_info(
-                self.live_portrait_wrapper.prepare_source(ref_crop_256x256)
-            )
-            x_s_info = self.live_portrait_wrapper.get_kp_info(I_s)
-            x_c_s = x_s_info["kp"]
-            R_s = get_rotation_matrix(
-                x_s_info["pitch"], x_s_info["yaw"], x_s_info["roll"]
-            )
-            f_s = self.live_portrait_wrapper.extract_feature_3d(I_s)
-            x_s = self.live_portrait_wrapper.transform_keypoint(x_s_info)
-
             if inference_cfg.flag_lip_zero:
                 c_d_lip_before_animation = [0.0]
                 combined_lip_ratio_tensor_before_animation = (
@@ -237,36 +187,6 @@
                 )
                 t_new = rel_s_info["t"] + (x_d_info["t"] - rel_s_info["t"])
             else:
-<<<<<<< HEAD
-                eyes_delta, lip_delta = None, None
-                if inference_cfg.flag_eye_retargeting:
-                    c_d_eyes_i = input_eye_ratio_lst[i]
-                    combined_eye_ratio_tensor = self.live_portrait_wrapper.calc_combined_eye_ratio(c_d_eyes_i, source_lmk, inference_cfg)
-                    combined_eye_ratio_tensor = combined_eye_ratio_tensor
-                    # ∆_eyes,i = R_eyes(x_s; c_s,eyes, c_d,eyes,i)
-                    eyes_delta = self.live_portrait_wrapper.retarget_eye(x_s, combined_eye_ratio_tensor)
-                if inference_cfg.flag_lip_retargeting:
-                    c_d_lip_i = input_lip_ratio_lst[i]
-                    combined_lip_ratio_tensor = self.live_portrait_wrapper.calc_combined_lip_ratio(c_d_lip_i, source_lmk, inference_cfg)
-                    combined_lip_ratio_tensor = combined_lip_ratio_tensor
-                    # ∆_lip,i = R_lip(x_s; c_s,lip, c_d,lip,i)
-                    lip_delta = self.live_portrait_wrapper.retarget_lip(x_s, combined_lip_ratio_tensor)
-
-                if inference_cfg.flag_relative:  # use x_s
-                    x_d_i_new = x_s + \
-                        (eyes_delta.reshape(-1, x_s.shape[1], 3) if eyes_delta is not None else 0) + \
-                        (lip_delta.reshape(-1, x_s.shape[1], 3) if lip_delta is not None else 0)
-                else:  # use x_d,i
-                    x_d_i_new = x_d_i_new + \
-                        (eyes_delta.reshape(-1, x_s.shape[1], 3) if eyes_delta is not None else 0) + \
-                        (lip_delta.reshape(-1, x_s.shape[1], 3) if lip_delta is not None else 0)
-
-                if inference_cfg.flag_stitching:
-                    x_d_i_new = self.live_portrait_wrapper.stitching(x_s, x_d_i_new)
-
-            out = self.live_portrait_wrapper.warp_decode(f_s, x_s, x_d_i_new)
-            I_p_i = self.live_portrait_wrapper.parse_output(out['out'])[0]
-=======
                 R_new = R_d
                 delta_new = x_d_info["exp"]
                 scale_new = x_s_info["scale"]
@@ -280,7 +200,6 @@
 
             out = self.live_portrait_wrapper.warp_decode(f_s, x_s, x_d_new)
             I_p_i = self.live_portrait_wrapper.parse_output(out["out"])[0]
->>>>>>> eb5fddf4
             I_p_lst.append(I_p_i)
 
             # Transform and blend
