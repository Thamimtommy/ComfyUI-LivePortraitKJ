# coding: utf-8

"""
Pipeline of LivePortrait
"""

import cv2
import comfy.utils

import os.path as osp
import numpy as np
from .config.inference_config import InferenceConfig

# from .utils.cropper import Cropper
from .utils.camera import get_rotation_matrix
from .utils.crop import _transform_img

# from .utils.video import images2video, concat_frames

# from .utils.retargeting_utils import calc_lip_close_ratio
# from .utils.io import load_image_rgb, load_driving_info
# from .utils.helper import mkdir, basename, dct2cuda, is_video, is_template, resize_to_limit
# from .utils.helper import resize_to_limit

# from .utils.rprint import rlog as log
from .live_portrait_wrapper import LivePortraitWrapper


def make_abs_path(fn):
    return osp.join(osp.dirname(osp.realpath(__file__)), fn)


class LivePortraitPipeline(object):
    def __init__(
        self,
        appearance_feature_extractor,
        motion_extractor,
        warping_module,
        spade_generator,
        stitching_retargeting_module,
        inference_cfg: InferenceConfig,
    ):
        self.live_portrait_wrapper: LivePortraitWrapper = LivePortraitWrapper(
            appearance_feature_extractor,
            motion_extractor,
            warping_module,
            spade_generator,
            stitching_retargeting_module,
            cfg=inference_cfg,
        )

    def _get_source_frame(self, source_np, idx, total_frames, method):
        if source_np.shape[0] == 1:
            return source_np[0]

        if method == "repeat":
            return source_np[min(idx, source_np.shape[0] - 1)]
        elif method == "cycle":
            return source_np[idx % source_np.shape[0]]
        elif method == "mirror":
            cycle_length = 2 * source_np.shape[0] - 2
            mirror_idx = idx % cycle_length
            if mirror_idx >= source_np.shape[0]:
                mirror_idx = cycle_length - mirror_idx
            return source_np[mirror_idx]
        elif method == "nearest":
            ratio = idx / (total_frames - 1)
            return source_np[
                min(int(ratio * (source_np.shape[0] - 1)), source_np.shape[0] - 1)
            ]

    def execute(
        self, source_np, driving_images_np, crop_info, mismatch_method="repeat", reference_frame=0
    ):
        inference_cfg = self.live_portrait_wrapper.cfg

        I_p_lst = []
        I_p_paste_lst = []
        driving_lmk_lst = []
        R_d_0, x_d_0_info = None, None

        total_frames = driving_images_np.shape[0]

        pbar = comfy.utils.ProgressBar(total_frames)

<<<<<<< HEAD
        ref_frame = self._get_source_frame(
            source_np, reference_frame, total_frames, mismatch_method
        )
        #rcrop_info = self.cropper.crop_single_image(ref_frame)
        rcrop_info = crop_info
        rsource_lmk = rcrop_info["lmk_crop"]
        rimg_crop, ref_crop_256x256 = (
            rcrop_info["img_crop"],
            rcrop_info["img_crop_256x256"],
        )
=======
        if inference_cfg.flag_eye_retargeting or inference_cfg.flag_lip_retargeting:
            driving_lmk_lst = self.cropper.get_retargeting_lmk_info(driving_images_np)
>>>>>>> e724da11

        for i in range(total_frames):
            source_frame_rgb = self._get_source_frame(
                source_np, i, total_frames, mismatch_method
            )
            driving_frame = driving_images_np[i]

            crop_info, _ = self.cropper.crop_single_image(source_frame_rgb)
            source_lmk = crop_info["lmk_crop"]
            _, img_crop_256x256 = (
                crop_info["img_crop"],
                crop_info["img_crop_256x256"],
            )

            if inference_cfg.flag_do_crop:
                I_s = self.live_portrait_wrapper.prepare_source(img_crop_256x256)
            else:
                I_s = self.live_portrait_wrapper.prepare_source(source_frame_rgb)

            x_s_info = self.live_portrait_wrapper.get_kp_info(I_s)
            x_c_s = x_s_info["kp"]
            R_s = get_rotation_matrix(
                x_s_info["pitch"], x_s_info["yaw"], x_s_info["roll"]
            )
            f_s = self.live_portrait_wrapper.extract_feature_3d(I_s)
            x_s = self.live_portrait_wrapper.transform_keypoint(x_s_info)

            if inference_cfg.flag_lip_zero:
                c_d_lip_before_animation = [0.0]
                combined_lip_ratio_tensor_before_animation = (
                    self.live_portrait_wrapper.calc_combined_lip_ratio(
                        c_d_lip_before_animation, source_lmk, inference_cfg
                    )
                )
                # TODO: expose lip_zero_threshold
                if (
                    combined_lip_ratio_tensor_before_animation[0][0]
                    < inference_cfg.lip_zero_threshold
                ):
                    inference_cfg.flag_lip_zero = False
                else:
                    lip_delta_before_animation = (
                        self.live_portrait_wrapper.retarget_lip(
                            x_s, combined_lip_ratio_tensor_before_animation
                        )
                    )

            # driving_frame_rgb = cv2.cvtColor(driving_frame, cv2.COLOR_BGR2RGB)
            driving_frame_256 = cv2.resize(driving_frame, (256, 256))
            I_d = self.live_portrait_wrapper.prepare_driving_videos(
                [driving_frame_256]
            )[0]

            if inference_cfg.flag_eye_retargeting or inference_cfg.flag_lip_retargeting:
                # driving_lmk_lst = self.cropper.get_retargeting_lmk_info([driving_frame])
                input_eye_ratio_lst, input_lip_ratio_lst = (
                    self.live_portrait_wrapper.calc_retargeting_ratio(
                        source_lmk, driving_lmk_lst
                    )
                )

            x_d_info = self.live_portrait_wrapper.get_kp_info(I_d)
            R_d = get_rotation_matrix(
                x_d_info["pitch"], x_d_info["yaw"], x_d_info["roll"]
            )

            if i == 0:
                R_d_0 = R_d
                x_d_0_info = x_d_info

            if inference_cfg.flag_relative:
                R_new = (R_d @ R_d_0.permute(0, 2, 1)) @ R_s
                delta_new = x_s_info["exp"] + (x_d_info["exp"] - x_d_0_info["exp"])
                scale_new = x_s_info["scale"] * (
                    x_d_info["scale"] / x_d_0_info["scale"]
                )
                t_new = x_s_info["t"] + (x_d_info["t"] - x_d_0_info["t"])
            else:
                R_new = R_d
                delta_new = x_d_info["exp"]
                scale_new = x_s_info["scale"]
                t_new = x_d_info["t"]

            t_new[..., 2].fill_(0)  # zero tz
            x_d_i_new = scale_new * (x_c_s @ R_new + delta_new) + t_new
            if (
                not inference_cfg.flag_stitching
                and not inference_cfg.flag_eye_retargeting
                and not inference_cfg.flag_lip_retargeting
            ):
                # without stitching or retargeting
                if inference_cfg.flag_lip_zero:
                    x_d_i_new += lip_delta_before_animation.reshape(-1, x_s.shape[1], 3)
                else:
                    pass
            elif (
                inference_cfg.flag_stitching
                and not inference_cfg.flag_eye_retargeting
                and not inference_cfg.flag_lip_retargeting
            ):
                # with stitching and without retargeting
                if inference_cfg.flag_lip_zero:
                    x_d_i_new = self.live_portrait_wrapper.stitching(
                        x_s, x_d_i_new
                    ) + lip_delta_before_animation.reshape(-1, x_s.shape[1], 3)
                else:
                    x_d_i_new = self.live_portrait_wrapper.stitching(x_s, x_d_i_new)
            else:
                eyes_delta, lip_delta = None, None
                if inference_cfg.flag_eye_retargeting:
                    c_d_eyes_i = input_eye_ratio_lst[i]
                    combined_eye_ratio_tensor = (
                        self.live_portrait_wrapper.calc_combined_eye_ratio(
                            c_d_eyes_i, source_lmk
                        )
                    )
                    combined_eye_ratio_tensor = (
                        combined_eye_ratio_tensor
                        * inference_cfg.eyes_retargeting_multiplier
                    )
                    # ∆_eyes,i = R_eyes(x_s; c_s,eyes, c_d,eyes,i)
                    eyes_delta = self.live_portrait_wrapper.retarget_eye(
                        x_s, combined_eye_ratio_tensor
                    )
                if inference_cfg.flag_lip_retargeting:
                    c_d_lip_i = input_lip_ratio_lst[i]
                    combined_lip_ratio_tensor = (
                        self.live_portrait_wrapper.calc_combined_lip_ratio(
                            c_d_lip_i, source_lmk
                        )
                    )
                    combined_lip_ratio_tensor = (
                        combined_lip_ratio_tensor
                        * inference_cfg.lip_retargeting_multiplier
                    )
                    # ∆_lip,i = R_lip(x_s; c_s,lip, c_d,lip,i)
                    lip_delta = self.live_portrait_wrapper.retarget_lip(
                        x_s, combined_lip_ratio_tensor
                    )

                if inference_cfg.flag_relative:  # use x_s
                    x_d_i_new = (
                        x_s
                        + (
                            eyes_delta.reshape(-1, x_s.shape[1], 3)
                            if eyes_delta is not None
                            else 0
                        )
                        + (
                            lip_delta.reshape(-1, x_s.shape[1], 3)
                            if lip_delta is not None
                            else 0
                        )
                    )
                else:  # use x_d,i
                    x_d_i_new = (
                        x_d_i_new
                        + (
                            eyes_delta.reshape(-1, x_s.shape[1], 3)
                            if eyes_delta is not None
                            else 0
                        )
                        + (
                            lip_delta.reshape(-1, x_s.shape[1], 3)
                            if lip_delta is not None
                            else 0
                        )
                    )

                if inference_cfg.flag_stitching:
                    x_d_i_new = self.live_portrait_wrapper.stitching(x_s, x_d_i_new)

            out = self.live_portrait_wrapper.warp_decode(f_s, x_s, x_d_i_new)

            if inference_cfg.flag_stitching:
                x_d_i_new = self.live_portrait_wrapper.stitching(x_s, x_d_i_new)

            out = self.live_portrait_wrapper.warp_decode(f_s, x_s, x_d_i_new)
            I_p_i = self.live_portrait_wrapper.parse_output(out["out"])[0]
            I_p_lst.append(I_p_i)

            # Transform and blend
            I_p_i_to_ori = _transform_img(
                I_p_i,
                crop_info["M_c2o"],
                dsize=(source_frame_rgb.shape[1], source_frame_rgb.shape[0]),
            )

            if inference_cfg.flag_pasteback:
                if inference_cfg.mask_crop is None:
                    inference_cfg.mask_crop = cv2.imread(
                        make_abs_path("./utils/resources/mask_template.png"),
                        cv2.IMREAD_COLOR,
                    )
                mask_ori = _transform_img(
                    inference_cfg.mask_crop,
                    crop_info["M_c2o"],
                    dsize=(source_frame_rgb.shape[1], source_frame_rgb.shape[0]),
                )
                mask_ori = mask_ori.astype(np.float32) / 255.0
                I_p_i_to_ori_blend = np.clip(
                    mask_ori * I_p_i_to_ori + (1 - mask_ori) * source_frame_rgb, 0, 255
                ).astype(np.uint8)
            else:
                I_p_i_to_ori_blend = I_p_i_to_ori

            I_p_paste_lst.append(I_p_i_to_ori_blend)
            pbar.update(1)

        return I_p_lst, I_p_paste_lst<|MERGE_RESOLUTION|>--- conflicted
+++ resolved
@@ -83,21 +83,8 @@
 
         pbar = comfy.utils.ProgressBar(total_frames)
 
-<<<<<<< HEAD
-        ref_frame = self._get_source_frame(
-            source_np, reference_frame, total_frames, mismatch_method
-        )
-        #rcrop_info = self.cropper.crop_single_image(ref_frame)
-        rcrop_info = crop_info
-        rsource_lmk = rcrop_info["lmk_crop"]
-        rimg_crop, ref_crop_256x256 = (
-            rcrop_info["img_crop"],
-            rcrop_info["img_crop_256x256"],
-        )
-=======
         if inference_cfg.flag_eye_retargeting or inference_cfg.flag_lip_retargeting:
             driving_lmk_lst = self.cropper.get_retargeting_lmk_info(driving_images_np)
->>>>>>> e724da11
 
         for i in range(total_frames):
             source_frame_rgb = self._get_source_frame(
